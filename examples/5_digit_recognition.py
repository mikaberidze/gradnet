"""Attractive-repulsive pixel network memorizing MNIST digits."""
from __future__ import annotations

from pathlib import Path
import sys
from typing import Iterable, List
from urllib.request import urlopen

import numpy as np
import torch
import torch.nn.functional as F

REPO_ROOT = Path(__file__).resolve().parents[1]
SRC_ROOT = REPO_ROOT / "src"
if str(SRC_ROOT) not in sys.path:
    sys.path.insert(0, str(SRC_ROOT))

from gradnet.gradnet import GradNet

DATA_ROOT = Path.home() / ".mnist-data"
MNIST_ARCHIVE = DATA_ROOT / "mnist.npz"
MNIST_URL = "https://storage.googleapis.com/tensorflow/tf-keras-datasets/mnist.npz"
OUTPUT = Path(__file__).with_name("digit_relaxation.mp4")
IMG_SHAPE = (28, 28)
NUM_PIXELS = IMG_SHAPE[0] * IMG_SHAPE[1]


def load_patterns(digits: Iterable[int] = range(5), per_digit: int = 50) -> tuple[np.ndarray, np.ndarray]:
    DATA_ROOT.mkdir(parents=True, exist_ok=True)
    if not MNIST_ARCHIVE.exists():
        with urlopen(MNIST_URL) as response, MNIST_ARCHIVE.open("wb") as fp:
            fp.write(response.read())

    with np.load(MNIST_ARCHIVE) as archive:
        images = archive["x_train"].reshape(-1, NUM_PIXELS).astype(np.float32) / 255.0
        labels = archive["y_train"].astype(int)

    wanted = {int(d): 0 for d in digits}
    data: List[np.ndarray] = []
    picked: List[int] = []
    for image, label in zip(images, labels):
        if label in wanted and wanted[label] < per_digit:
            data.append(image)
            picked.append(label)
            wanted[label] += 1
        if all(count >= per_digit for count in wanted.values()):
            break
    return np.stack(data), np.array(picked)


def to_binary(images: np.ndarray) -> np.ndarray:
    return np.where(images > 0.5, 1.0, -1.0).astype(np.float32)


<<<<<<< HEAD
def train_weights(
    patterns: np.ndarray,
    epochs: int = 200,
    lr: float = 0.05,
    dt: float = 0.25,
    leak: float = 0.4,
    weight_decay: float = 1e-4,
) -> np.ndarray:
=======
def train_weights(patterns: np.ndarray, epochs: int = 300, lr: float = 0.1) -> np.ndarray:
>>>>>>> 4d0402c9
    device = torch.device("cuda" if torch.cuda.is_available() else "cpu")
    torch_patterns = torch.from_numpy(patterns).to(device)

    mask = torch.ones((NUM_PIXELS, NUM_PIXELS), dtype=torch_patterns.dtype, device=device)
    mask.fill_diagonal_(0)
    base_adj = torch.zeros((NUM_PIXELS, NUM_PIXELS), dtype=torch_patterns.dtype, device=device)

    gradnet = GradNet(
        num_nodes=NUM_PIXELS,
        budget=float(NUM_PIXELS),
        mask=mask,
        adj0=base_adj,
        delta_sign="free",
        final_sign="free",
        undirected=True,
        use_budget_up=False,
        rand_init_weights=True,
        cost_matrix=torch.ones_like(mask),
        cost_aggr_norm=2,
    ).to(device)

<<<<<<< HEAD
    diag_mask = mask
=======
>>>>>>> 4d0402c9
    optimizer = torch.optim.Adam(gradnet.parameters(), lr=lr)
    gradnet.train()
    for _ in range(epochs):
        optimizer.zero_grad()
        adjacency = gradnet()
<<<<<<< HEAD
        adjacency = 0.5 * (adjacency + adjacency.T)
        adjacency = adjacency * diag_mask

        update = torch_patterns + dt * (torch.matmul(torch_patterns, adjacency.T) - leak * torch_patterns)
        relaxed = torch.clamp(update, -1.0, 1.0)
        loss = F.mse_loss(relaxed, torch_patterns) + weight_decay * adjacency.pow(2).mean()
=======
        reconstructed = torch.matmul(torch_patterns, adjacency.T)
        loss = F.mse_loss(reconstructed, torch_patterns)
>>>>>>> 4d0402c9
        loss.backward()
        optimizer.step()

    gradnet.eval()
<<<<<<< HEAD
    with torch.no_grad():
        adjacency = gradnet()
        adjacency = 0.5 * (adjacency + adjacency.T)
        adjacency = adjacency * diag_mask
    return adjacency.cpu().numpy()
=======
    return gradnet.to_numpy()
>>>>>>> 4d0402c9


def ensure_imageio_ffmpeg():
    try:
        import imageio_ffmpeg  # type: ignore
    except ModuleNotFoundError as exc:
        raise RuntimeError(
            "The imageio-ffmpeg package is required to export MP4 animations. "
            "Install it with `pip install imageio-ffmpeg`."
        ) from exc
    return imageio_ffmpeg


def colorize(frame: np.ndarray) -> np.ndarray:
    """Map a single frame in [-1, 1] to an RGB image."""

    clipped = np.clip(frame, -1.0, 1.0)
    positive = np.clip(clipped, 0.0, None)
    negative = np.clip(-clipped, 0.0, None)
    neutral = 1.0 - np.minimum(1.0, np.abs(clipped))

    red = 0.25 + 0.75 * positive
    green = 0.25 + 0.75 * neutral
    blue = 0.25 + 0.75 * negative
    rgb = np.stack([red, green, blue], axis=-1)
    return np.round(rgb * 255.0).astype(np.uint8)


def save_animation(trajectories: list[np.ndarray], path: Path, fps: int = 10) -> None:
    imageio_ffmpeg = ensure_imageio_ffmpeg()
<<<<<<< HEAD
    width = IMG_SHAPE[1]
=======
    width = IMG_SHAPE[1] * len(trajectories)
>>>>>>> 4d0402c9
    height = IMG_SHAPE[0]
    writer = imageio_ffmpeg.write_frames(
        str(path), size=(width, height), fps=fps, macro_block_size=1
    )
    writer.send(None)
    try:
<<<<<<< HEAD
        spacer = np.zeros(IMG_SHAPE, dtype=np.float32)
        for traj in trajectories:
            for frame in traj:
                writer.send(colorize(frame))
            for _ in range(3):
                writer.send(colorize(spacer))
=======
        for step in range(trajectories[0].shape[0]):
            panels = [colorize(traj[step]) for traj in trajectories]
            frame = np.concatenate(panels, axis=1)
            writer.send(frame)
>>>>>>> 4d0402c9
    finally:
        writer.close()


def relax(weights: np.ndarray, state: np.ndarray, steps: int = 40, dt: float = 0.25, leak: float = 0.4) -> np.ndarray:
    frames = [state.reshape(IMG_SHAPE)]
    current = state.copy()
    for _ in range(steps - 1):
        drive = weights @ current - leak * current
        current = np.clip(current + dt * drive, -1.0, 1.0)
        frames.append(current.reshape(IMG_SHAPE))
    return np.stack(frames)


def main() -> None:
    np.random.seed(0)
    torch.manual_seed(0)
    if torch.cuda.is_available():
        torch.cuda.manual_seed_all(0)
<<<<<<< HEAD
    raw_images, labels = load_patterns(per_digit=1)
=======
    raw_images, labels = load_patterns()
>>>>>>> 4d0402c9
    binary_patterns = to_binary(raw_images)
    weights = train_weights(binary_patterns)

    exemplars = [binary_patterns[np.where(labels == digit)[0][0]] for digit in range(5)]
<<<<<<< HEAD
    noisy = [np.clip(pat + 0.4 * np.random.randn(NUM_PIXELS), -1.0, 1.0) for pat in exemplars]
=======
    noisy = [np.clip(pat + 0.6 * np.random.randn(NUM_PIXELS), -1.0, 1.0) for pat in exemplars]
>>>>>>> 4d0402c9
    trajectories = [relax(weights, start) for start in noisy]

    OUTPUT.parent.mkdir(parents=True, exist_ok=True)
    save_animation(trajectories, OUTPUT)


if __name__ == "__main__":
    main()<|MERGE_RESOLUTION|>--- conflicted
+++ resolved
@@ -52,18 +52,7 @@
     return np.where(images > 0.5, 1.0, -1.0).astype(np.float32)
 
 
-<<<<<<< HEAD
-def train_weights(
-    patterns: np.ndarray,
-    epochs: int = 200,
-    lr: float = 0.05,
-    dt: float = 0.25,
-    leak: float = 0.4,
-    weight_decay: float = 1e-4,
-) -> np.ndarray:
-=======
 def train_weights(patterns: np.ndarray, epochs: int = 300, lr: float = 0.1) -> np.ndarray:
->>>>>>> 4d0402c9
     device = torch.device("cuda" if torch.cuda.is_available() else "cpu")
     torch_patterns = torch.from_numpy(patterns).to(device)
 
@@ -85,39 +74,18 @@
         cost_aggr_norm=2,
     ).to(device)
 
-<<<<<<< HEAD
-    diag_mask = mask
-=======
->>>>>>> 4d0402c9
     optimizer = torch.optim.Adam(gradnet.parameters(), lr=lr)
     gradnet.train()
     for _ in range(epochs):
         optimizer.zero_grad()
         adjacency = gradnet()
-<<<<<<< HEAD
-        adjacency = 0.5 * (adjacency + adjacency.T)
-        adjacency = adjacency * diag_mask
-
-        update = torch_patterns + dt * (torch.matmul(torch_patterns, adjacency.T) - leak * torch_patterns)
-        relaxed = torch.clamp(update, -1.0, 1.0)
-        loss = F.mse_loss(relaxed, torch_patterns) + weight_decay * adjacency.pow(2).mean()
-=======
         reconstructed = torch.matmul(torch_patterns, adjacency.T)
         loss = F.mse_loss(reconstructed, torch_patterns)
->>>>>>> 4d0402c9
         loss.backward()
         optimizer.step()
 
     gradnet.eval()
-<<<<<<< HEAD
-    with torch.no_grad():
-        adjacency = gradnet()
-        adjacency = 0.5 * (adjacency + adjacency.T)
-        adjacency = adjacency * diag_mask
-    return adjacency.cpu().numpy()
-=======
     return gradnet.to_numpy()
->>>>>>> 4d0402c9
 
 
 def ensure_imageio_ffmpeg():
@@ -148,30 +116,17 @@
 
 def save_animation(trajectories: list[np.ndarray], path: Path, fps: int = 10) -> None:
     imageio_ffmpeg = ensure_imageio_ffmpeg()
-<<<<<<< HEAD
-    width = IMG_SHAPE[1]
-=======
     width = IMG_SHAPE[1] * len(trajectories)
->>>>>>> 4d0402c9
     height = IMG_SHAPE[0]
     writer = imageio_ffmpeg.write_frames(
         str(path), size=(width, height), fps=fps, macro_block_size=1
     )
     writer.send(None)
     try:
-<<<<<<< HEAD
-        spacer = np.zeros(IMG_SHAPE, dtype=np.float32)
-        for traj in trajectories:
-            for frame in traj:
-                writer.send(colorize(frame))
-            for _ in range(3):
-                writer.send(colorize(spacer))
-=======
         for step in range(trajectories[0].shape[0]):
             panels = [colorize(traj[step]) for traj in trajectories]
             frame = np.concatenate(panels, axis=1)
             writer.send(frame)
->>>>>>> 4d0402c9
     finally:
         writer.close()
 
@@ -191,20 +146,12 @@
     torch.manual_seed(0)
     if torch.cuda.is_available():
         torch.cuda.manual_seed_all(0)
-<<<<<<< HEAD
-    raw_images, labels = load_patterns(per_digit=1)
-=======
     raw_images, labels = load_patterns()
->>>>>>> 4d0402c9
     binary_patterns = to_binary(raw_images)
     weights = train_weights(binary_patterns)
 
     exemplars = [binary_patterns[np.where(labels == digit)[0][0]] for digit in range(5)]
-<<<<<<< HEAD
-    noisy = [np.clip(pat + 0.4 * np.random.randn(NUM_PIXELS), -1.0, 1.0) for pat in exemplars]
-=======
     noisy = [np.clip(pat + 0.6 * np.random.randn(NUM_PIXELS), -1.0, 1.0) for pat in exemplars]
->>>>>>> 4d0402c9
     trajectories = [relax(weights, start) for start in noisy]
 
     OUTPUT.parent.mkdir(parents=True, exist_ok=True)
